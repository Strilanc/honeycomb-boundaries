--- conflicted
+++ resolved
@@ -11,7 +11,7 @@
 ANNOTATION_OPS = {"OBSERVABLE_INCLUDE", "DETECTOR", "SHIFT_COORDS", "QUBIT_COORDS", "TICK"}
 
 STANDARD_GATE_SETS = ['SD6', 'SI1000']
-EM3_LIKE_GATE_SETS = ['EM3_v1', 'EM3_v2', 'SDEM3', 'SIEM3000']
+EM3_LIKE_GATE_SETS = ['EM3_v1', 'EM3_v2', 'EM3_v3', 'SDEM3', 'SIEM3000']
 
 class MppErrorType(Enum):
     NONE = 0
@@ -120,10 +120,6 @@
         )
 
     @staticmethod
-<<<<<<< HEAD
-    def SDEM3(p: float) -> 'NoiseModel':
-        """EM3 with uncorrelated measurement flip errors and 2Q depolarizing errors
-=======
     def EM3_v3(p: float) -> 'NoiseModel':
         """EM3 with measurement flip errors correlated with measurement target depolarization error
         for all (including single-qubit) measurements."""
@@ -141,9 +137,8 @@
         )
 
     @staticmethod
-    def SIEM3000(p: float) -> 'NoiseModel':
-        """Superconducting inspired entangling measurements
->>>>>>> 9842c690
+    def SDEM3(p: float) -> 'NoiseModel':
+        """EM3 with uncorrelated measurement flip errors and 2Q depolarizing errors
 
         ~Extremely~ similar to EM3_v1, but noisy gates to exactly match
         EM3_v3 and SIEM3000 for slightly more direct comparisons"""
@@ -155,8 +150,8 @@
             mpp_error=MppErrorType.DEPOLARIZING,
             mpp_indep_flip_error=0,
             noisy_gates={
-                "R": p/2,
-                "M": p/2,
+                "R": p / 2,
+                "M": p / 2,
                 "MPP": p,
             },
         )
